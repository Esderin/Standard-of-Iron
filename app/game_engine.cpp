#include "game_engine.h"

#include <QCoreApplication>
#include <QCursor>
#include <QDebug>
#include <QOpenGLContext>
#include <QQuickWindow>
#include <QVariant>

#include "game/core/component.h"
#include "game/core/event_manager.h"
#include "game/core/world.h"
#include "game/map/level_loader.h"
#include "game/map/map_transformer.h"
#include "game/map/terrain_service.h"
#include "game/map/visibility_service.h"
#include "game/systems/ai_system.h"
#include "game/systems/arrow_system.h"
#include "game/systems/building_collision_registry.h"
#include "game/systems/camera_controller.h"
#include "game/systems/camera_follow_system.h"
#include "game/systems/combat_system.h"
#include "game/systems/command_service.h"
#include "game/systems/formation_planner.h"
#include "game/systems/movement_system.h"
#include "game/systems/owner_registry.h"
#include "game/systems/patrol_system.h"
#include "game/systems/picking_service.h"
#include "game/systems/production_service.h"
#include "game/systems/production_system.h"
#include "game/systems/selection_system.h"
#include "game/systems/terrain_alignment_system.h"
#include "game/units/troop_config.h"
#include "game/game_config.h"
#include "render/geom/arrow.h"
#include "render/geom/patrol_flags.h"
#include "render/gl/bootstrap.h"
#include "render/gl/camera.h"
#include "render/gl/resources.h"
#include "render/ground/biome_renderer.h"
#include "render/ground/fog_renderer.h"
#include "render/ground/ground_renderer.h"
#include "render/ground/stone_renderer.h"
#include "render/ground/terrain_renderer.h"
#include "render/scene_renderer.h"
#include "selected_units_model.h"
#include <QDir>
#include <QFile>
#include <QJsonArray>
#include <QJsonDocument>
#include <QJsonObject>
#include <QSet>
#include <algorithm>
#include <cmath>
#include <limits>

GameEngine::GameEngine() {
  m_world = std::make_unique<Engine::Core::World>();
  m_renderer = std::make_unique<Render::GL::Renderer>();
  m_camera = std::make_unique<Render::GL::Camera>();
  m_ground = std::make_unique<Render::GL::GroundRenderer>();
  m_terrain = std::make_unique<Render::GL::TerrainRenderer>();
  m_biome = std::make_unique<Render::GL::BiomeRenderer>();
  m_fog = std::make_unique<Render::GL::FogRenderer>();
  m_stone = std::make_unique<Render::GL::StoneRenderer>();

  std::unique_ptr<Engine::Core::System> arrowSys =
      std::make_unique<Game::Systems::ArrowSystem>();
  m_world->addSystem(std::move(arrowSys));

  m_world->addSystem(std::make_unique<Game::Systems::MovementSystem>());
  m_world->addSystem(std::make_unique<Game::Systems::PatrolSystem>());
  m_world->addSystem(std::make_unique<Game::Systems::CombatSystem>());
  m_world->addSystem(std::make_unique<Game::Systems::AISystem>());
  m_world->addSystem(std::make_unique<Game::Systems::ProductionSystem>());
  m_world->addSystem(std::make_unique<Game::Systems::TerrainAlignmentSystem>());

  {
    std::unique_ptr<Engine::Core::System> selSys =
        std::make_unique<Game::Systems::SelectionSystem>();
    m_world->addSystem(std::move(selSys));
  }

  m_selectedUnitsModel = new SelectedUnitsModel(this, this);
  QMetaObject::invokeMethod(m_selectedUnitsModel, "refresh");
  m_pickingService = std::make_unique<Game::Systems::PickingService>();

  m_unitDiedSubscription =
      Engine::Core::ScopedEventSubscription<Engine::Core::UnitDiedEvent>(
          [this](const Engine::Core::UnitDiedEvent &e) {
            if (e.ownerId != m_runtime.localOwnerId) {

              int individualsPerUnit =
                  Game::Units::TroopConfig::instance().getIndividualsPerUnit(
                      e.unitType);
              m_enemyTroopsDefeated += individualsPerUnit;
              emit enemyTroopsDefeatedChanged();
            }
          });
}

GameEngine::~GameEngine() = default;

void GameEngine::onMapClicked(qreal sx, qreal sy) {
  if (!m_window)
    return;
  ensureInitialized();
  onClickSelect(sx, sy, false);
}

void GameEngine::onRightClick(qreal sx, qreal sy) {
  if (!m_window)
    return;
  ensureInitialized();
  auto *selectionSystem = m_world->getSystem<Game::Systems::SelectionSystem>();
  if (!selectionSystem)
    return;

  // Cancel patrol mode if active (right-click always cancels special modes)
  if (m_runtime.cursorMode == "patrol" || m_runtime.cursorMode == "attack") {
    setCursorMode("normal");
    return;
  }

  const auto &sel = selectionSystem->getSelectedUnits();
  if (!sel.empty()) {
    selectionSystem->clearSelection();
    syncSelectionFlags();
    emit selectedUnitsChanged();
    if (m_selectedUnitsModel)
      QMetaObject::invokeMethod(m_selectedUnitsModel, "refresh");
    m_runtime.selectionRefreshCounter = 0;
    setCursorMode("normal");
    return;
  }
}

void GameEngine::onAttackClick(qreal sx, qreal sy) {
  if (!m_window)
    return;
  ensureInitialized();
  auto *selectionSystem = m_world->getSystem<Game::Systems::SelectionSystem>();
  if (!selectionSystem || !m_pickingService || !m_camera || !m_world)
    return;
  (void)sx;
  (void)sy;

  const auto &selected = selectionSystem->getSelectedUnits();
  if (selected.empty()) {
    setCursorMode("normal");
    return;
  }

  Engine::Core::EntityID targetId =
      m_pickingService->pickUnitFirst(float(sx), float(sy), *m_world, *m_camera,
                                      m_viewport.width, m_viewport.height, 0);

  if (targetId == 0) {
    setCursorMode("normal");
    return;
  }

  auto *targetEntity = m_world->getEntity(targetId);
  if (!targetEntity) {
    return;
  }

  auto *targetUnit = targetEntity->getComponent<Engine::Core::UnitComponent>();
  if (!targetUnit) {
    (void)targetId;
    return;
  }

  if (targetUnit->ownerId == m_runtime.localOwnerId) {
    return;
  }

  Game::Systems::CommandService::attackTarget(*m_world, selected, targetId,
                                              true);

  if (auto *arrowSystem = m_world->getSystem<Game::Systems::ArrowSystem>()) {

    auto *targetTrans =
        targetEntity->getComponent<Engine::Core::TransformComponent>();
    if (targetTrans) {
      QVector3D targetPos(targetTrans->position.x,
                          targetTrans->position.y + 1.0f,
                          targetTrans->position.z);
      QVector3D aboveTarget = targetPos + QVector3D(0, 2.0f, 0);

      arrowSystem->spawnArrow(
          aboveTarget, targetPos, QVector3D(1.0f, 0.2f, 0.2f),
          Game::GameConfig::instance().arrow().speedAttack);
    }
  }

  setCursorMode("normal");
}

void GameEngine::resetMovement(Engine::Core::Entity *entity) {
  if (!entity)
    return;

  auto *movement = entity->getComponent<Engine::Core::MovementComponent>();
  if (!movement)
    return;

  auto *transform = entity->getComponent<Engine::Core::TransformComponent>();
  movement->hasTarget = false;
  movement->path.clear();
  movement->pathPending = false;
  movement->pendingRequestId = 0;
  movement->repathCooldown = 0.0f;
  if (transform) {
    movement->targetX = transform->position.x;
    movement->targetY = transform->position.z;
    movement->goalX = transform->position.x;
    movement->goalY = transform->position.z;
  } else {
    movement->targetX = 0.0f;
    movement->targetY = 0.0f;
    movement->goalX = 0.0f;
    movement->goalY = 0.0f;
  }
}

void GameEngine::onStopCommand() {
  auto *selectionSystem = m_world->getSystem<Game::Systems::SelectionSystem>();
  if (!selectionSystem || !m_world)
    return;
  ensureInitialized();

  const auto &selected = selectionSystem->getSelectedUnits();
  if (selected.empty())
    return;

  for (auto id : selected) {
    auto *entity = m_world->getEntity(id);
    if (!entity)
      continue;

    resetMovement(entity);

    entity->removeComponent<Engine::Core::AttackTargetComponent>();

    if (auto *patrol = entity->getComponent<Engine::Core::PatrolComponent>()) {
      patrol->patrolling = false;
      patrol->waypoints.clear();
    }
  }

  setCursorMode("normal");
}

void GameEngine::onPatrolClick(qreal sx, qreal sy) {
  auto *selectionSystem = m_world->getSystem<Game::Systems::SelectionSystem>();
  if (!selectionSystem || !m_world)
    return;
  ensureInitialized();

  const auto &selected = selectionSystem->getSelectedUnits();
  if (selected.empty()) {
    // Reset patrol state if selection is lost during waypoint setting
    if (m_patrol.hasFirstWaypoint) {
      m_patrol.hasFirstWaypoint = false;
      setCursorMode("normal");
    }
    return;
  }

  QVector3D hit;
  if (!screenToGround(QPointF(sx, sy), hit)) {
    // Reset patrol state if second waypoint click fails
    if (m_patrol.hasFirstWaypoint) {
      m_patrol.hasFirstWaypoint = false;
      setCursorMode("normal");
    }
    return;
  }

  if (!m_patrol.hasFirstWaypoint) {
    m_patrol.firstWaypoint = hit;
    m_patrol.hasFirstWaypoint = true;

    return;
  }

  QVector3D secondWaypoint = hit;

  for (auto id : selected) {
    auto *entity = m_world->getEntity(id);
    if (!entity)
      continue;

    auto *building = entity->getComponent<Engine::Core::BuildingComponent>();
    if (building)
      continue;

    auto *patrol = entity->getComponent<Engine::Core::PatrolComponent>();
    if (!patrol) {
      patrol = entity->addComponent<Engine::Core::PatrolComponent>();
    }

    if (patrol) {
      patrol->waypoints.clear();
      patrol->waypoints.push_back(
          {m_patrol.firstWaypoint.x(), m_patrol.firstWaypoint.z()});
      patrol->waypoints.push_back({secondWaypoint.x(), secondWaypoint.z()});
      patrol->currentWaypoint = 0;
      patrol->patrolling = true;
    }

    resetMovement(entity);
    entity->removeComponent<Engine::Core::AttackTargetComponent>();
  }

  m_patrol.hasFirstWaypoint = false;
  setCursorMode("normal");
}

void GameEngine::updateCursor(Qt::CursorShape newCursor) {
  if (!m_window)
    return;
  if (m_runtime.currentCursor != newCursor) {
    m_runtime.currentCursor = newCursor;
    m_window->setCursor(newCursor);
  }
}

void GameEngine::setCursorMode(const QString &mode) {
  if (m_runtime.cursorMode == mode)
    return;

  if (m_runtime.cursorMode == "patrol" && mode != "patrol") {
    m_patrol.hasFirstWaypoint = false;
  }

  m_runtime.cursorMode = mode;

  Qt::CursorShape desiredCursor =
      (mode == "normal") ? Qt::ArrowCursor : Qt::BlankCursor;
  updateCursor(desiredCursor);

  emit cursorModeChanged();

  emit globalCursorChanged();
}

qreal GameEngine::globalCursorX() const {
  if (!m_window)
    return 0;
  QPoint globalPos = QCursor::pos();
  QPoint localPos = m_window->mapFromGlobal(globalPos);
  return localPos.x();
}

qreal GameEngine::globalCursorY() const {
  if (!m_window)
    return 0;
  QPoint globalPos = QCursor::pos();
  QPoint localPos = m_window->mapFromGlobal(globalPos);
  return localPos.y();
}

void GameEngine::setHoverAtScreen(qreal sx, qreal sy) {
  if (!m_window)
    return;
  ensureInitialized();
  if (!m_pickingService || !m_camera || !m_world)
    return;

<<<<<<< HEAD
  if (sx < 0 || sy < 0) {
=======
  if (sx < 0 || sy < 0 || sx >= m_viewport.width || sy >= m_viewport.height) {
    if (m_runtime.cursorMode != "normal") {

      m_window->setCursor(Qt::ArrowCursor);
    }
>>>>>>> 50bf5703
    m_hover.entityId = 0;
    return;
  }

  Qt::CursorShape desiredCursor =
      (m_runtime.cursorMode == "normal") ? Qt::ArrowCursor : Qt::BlankCursor;
  updateCursor(desiredCursor);

  m_hover.entityId =
      m_pickingService->updateHover(float(sx), float(sy), *m_world, *m_camera,
                                    m_viewport.width, m_viewport.height);
}

void GameEngine::onClickSelect(qreal sx, qreal sy, bool additive) {
  auto *selectionSystem = m_world->getSystem<Game::Systems::SelectionSystem>();
  if (!m_window || !selectionSystem)
    return;
  ensureInitialized();
  if (!m_pickingService || !m_camera || !m_world)
    return;
  Engine::Core::EntityID picked = m_pickingService->pickSingle(
      float(sx), float(sy), *m_world, *m_camera, m_viewport.width,
      m_viewport.height, m_runtime.localOwnerId, true);
  if (picked) {
    if (!additive)
      selectionSystem->clearSelection();
    selectionSystem->selectUnit(picked);
    syncSelectionFlags();
    emit selectedUnitsChanged();
    if (m_selectedUnitsModel)
      QMetaObject::invokeMethod(m_selectedUnitsModel, "refresh");
    m_runtime.selectionRefreshCounter = 0;
    return;
  }

  const auto &selected = selectionSystem->getSelectedUnits();
  if (!selected.empty()) {
    QVector3D hit;
    if (!screenToGround(QPointF(sx, sy), hit)) {
      return;
    }
    auto targets = Game::Systems::FormationPlanner::spreadFormation(
        int(selected.size()), hit,
        Game::GameConfig::instance().gameplay().formationSpacingDefault);
    Game::Systems::CommandService::MoveOptions opts;
    opts.groupMove = selected.size() > 1;
    Game::Systems::CommandService::moveUnits(*m_world, selected, targets, opts);
    syncSelectionFlags();
    return;
  }
}

void GameEngine::onAreaSelected(qreal x1, qreal y1, qreal x2, qreal y2,
                                bool additive) {
  auto *selectionSystem = m_world->getSystem<Game::Systems::SelectionSystem>();
  if (!m_window || !selectionSystem)
    return;
  ensureInitialized();
  if (!additive)
    selectionSystem->clearSelection();
  if (!m_pickingService || !m_camera || !m_world)
    return;
  auto picked = m_pickingService->pickInRect(
      float(x1), float(y1), float(x2), float(y2), *m_world, *m_camera,
      m_viewport.width, m_viewport.height, m_runtime.localOwnerId);
  for (auto id : picked)
    selectionSystem->selectUnit(id);
  syncSelectionFlags();
  emit selectedUnitsChanged();
  if (m_selectedUnitsModel)
    QMetaObject::invokeMethod(m_selectedUnitsModel, "refresh");
  m_runtime.selectionRefreshCounter = 0;
}

void GameEngine::initialize() {
  if (!Render::GL::RenderBootstrap::initialize(*m_renderer, *m_camera)) {
    return;
  }

  if (m_ground) {
    m_ground->configureExtent(50.0f);
  }
  m_runtime.initialized = true;
}

void GameEngine::ensureInitialized() {
  if (!m_runtime.initialized)
    initialize();
}

int GameEngine::enemyTroopsDefeated() const { return m_enemyTroopsDefeated; }

void GameEngine::update(float dt) {

  if (m_runtime.loading) {
    return;
  }

  if (m_runtime.paused) {
    dt = 0.0f;
  } else {
    dt *= m_runtime.timeScale;
  }

  if (m_renderer) {
    m_renderer->updateAnimationTime(dt);
  }

  if (m_camera) {
    m_camera->update(dt);
  }

  if (m_world) {
    m_world->update(dt);

    auto &visibilityService = Game::Map::VisibilityService::instance();
    if (visibilityService.isInitialized()) {

      m_runtime.visibilityUpdateAccumulator += dt;
      const float visibilityUpdateInterval =
          Game::GameConfig::instance().gameplay().visibilityUpdateInterval;
      if (m_runtime.visibilityUpdateAccumulator >= visibilityUpdateInterval) {
        m_runtime.visibilityUpdateAccumulator = 0.0f;
        visibilityService.update(*m_world, m_runtime.localOwnerId);
      }

      const auto newVersion = visibilityService.version();
      if (newVersion != m_runtime.visibilityVersion) {
        if (m_fog) {
          m_fog->updateMask(visibilityService.getWidth(),
                            visibilityService.getHeight(),
                            visibilityService.getTileSize(),
                            visibilityService.snapshotCells());
        }
        m_runtime.visibilityVersion = newVersion;
      }
    }
  }
  syncSelectionFlags();
  checkVictoryCondition();

  int currentTroopCount = playerTroopCount();
  if (currentTroopCount != m_runtime.lastTroopCount) {
    m_runtime.lastTroopCount = currentTroopCount;
    emit troopCountChanged();
  }

  if (m_followSelectionEnabled && m_camera && m_world) {
    if (auto *selectionSystem =
            m_world->getSystem<Game::Systems::SelectionSystem>()) {
      Game::Systems::CameraFollowSystem cfs;
      cfs.update(*m_world, *selectionSystem, *m_camera);
    }
  }

  if (m_selectedUnitsModel) {
    auto *selectionSystem =
        m_world->getSystem<Game::Systems::SelectionSystem>();
    if (selectionSystem && !selectionSystem->getSelectedUnits().empty()) {
      m_runtime.selectionRefreshCounter++;
      if (m_runtime.selectionRefreshCounter >= 15) {
        m_runtime.selectionRefreshCounter = 0;
        QMetaObject::invokeMethod(m_selectedUnitsModel, "refresh",
                                  Qt::QueuedConnection);
      }
    }
  }
}

void GameEngine::render(int pixelWidth, int pixelHeight) {

  if (!m_renderer || !m_world || !m_runtime.initialized || m_runtime.loading)
    return;
  if (pixelWidth > 0 && pixelHeight > 0) {
    m_viewport.width = pixelWidth;
    m_viewport.height = pixelHeight;
    m_renderer->setViewport(pixelWidth, pixelHeight);
  }
  if (auto *selectionSystem =
          m_world->getSystem<Game::Systems::SelectionSystem>()) {
    const auto &sel = selectionSystem->getSelectedUnits();
    std::vector<unsigned int> ids(sel.begin(), sel.end());
    m_renderer->setSelectedEntities(ids);
  }
  m_renderer->beginFrame();
  if (m_ground && m_renderer) {
    if (auto *res = m_renderer->resources())
      m_ground->submit(*m_renderer, *res);
  }
  if (m_terrain && m_renderer) {
    if (auto *res = m_renderer->resources())
      m_terrain->submit(*m_renderer, *res);
  }
  if (m_biome && m_renderer) {
    m_biome->submit(*m_renderer);
  }
  if (m_stone && m_renderer) {
    m_stone->submit(*m_renderer);
  }
  if (m_fog && m_renderer) {
    if (auto *res = m_renderer->resources())
      m_fog->submit(*m_renderer, *res);
  }
  if (m_renderer)
    m_renderer->setHoveredEntityId(m_hover.entityId);
  if (m_renderer)
    m_renderer->setLocalOwnerId(m_runtime.localOwnerId);
  m_renderer->renderWorld(m_world.get());
  if (auto *arrowSystem = m_world->getSystem<Game::Systems::ArrowSystem>()) {
    if (auto *res = m_renderer->resources())
      Render::GL::renderArrows(m_renderer.get(), res, *arrowSystem);
  }

  if (auto *res = m_renderer->resources()) {
    std::optional<QVector3D> previewWaypoint;
    if (m_patrol.hasFirstWaypoint) {
      previewWaypoint = m_patrol.firstWaypoint;
    }
    Render::GL::renderPatrolFlags(m_renderer.get(), res, *m_world,
                                  previewWaypoint);
  }
  m_renderer->endFrame();

  qreal currentX = globalCursorX();
  qreal currentY = globalCursorY();
  if (currentX != m_runtime.lastCursorX || currentY != m_runtime.lastCursorY) {
    m_runtime.lastCursorX = currentX;
    m_runtime.lastCursorY = currentY;
    emit globalCursorChanged();
  }
}

bool GameEngine::screenToGround(const QPointF &screenPt, QVector3D &outWorld) {
  if (!m_window || !m_camera || !m_pickingService)
    return false;
  int w = (m_viewport.width > 0 ? m_viewport.width : m_window->width());
  int h = (m_viewport.height > 0 ? m_viewport.height : m_window->height());
  return m_pickingService->screenToGround(*m_camera, w, h, screenPt, outWorld);
}

bool GameEngine::worldToScreen(const QVector3D &world,
                               QPointF &outScreen) const {
  if (!m_window || !m_camera || !m_pickingService)
    return false;
  int w = (m_viewport.width > 0 ? m_viewport.width : m_window->width());
  int h = (m_viewport.height > 0 ? m_viewport.height : m_window->height());
  return m_pickingService->worldToScreen(*m_camera, w, h, world, outScreen);
}

void GameEngine::syncSelectionFlags() {
  auto *selectionSystem = m_world->getSystem<Game::Systems::SelectionSystem>();
  if (!m_world || !selectionSystem)
    return;
  const auto &sel = selectionSystem->getSelectedUnits();
  std::vector<Engine::Core::EntityID> toKeep;
  toKeep.reserve(sel.size());
  for (auto id : sel) {
    if (auto *e = m_world->getEntity(id)) {
      if (auto *u = e->getComponent<Engine::Core::UnitComponent>()) {
        if (u->health > 0)
          toKeep.push_back(id);
      }
    }
  }
  if (toKeep.size() != sel.size() ||
      !std::equal(toKeep.begin(), toKeep.end(), sel.begin())) {
    selectionSystem->clearSelection();
    for (auto id : toKeep)
      selectionSystem->selectUnit(id);
  }

  if (selectionSystem->getSelectedUnits().empty()) {
    if (m_runtime.cursorMode != "normal") {
      setCursorMode("normal");
    }
  }
}

void GameEngine::cameraMove(float dx, float dz) {
  ensureInitialized();
  if (!m_camera)
    return;

  float dist = m_camera->getDistance();
  float scale = std::max(0.12f, dist * 0.05f);
  Game::Systems::CameraController ctrl;
  ctrl.move(*m_camera, dx * scale, dz * scale);
}

void GameEngine::cameraElevate(float dy) {
  ensureInitialized();
  if (!m_camera)
    return;
  Game::Systems::CameraController ctrl;

  float distance = m_camera->getDistance();
  float scale = std::clamp(distance * 0.05f, 0.1f, 5.0f);
  ctrl.moveUp(*m_camera, dy * scale);
}

void GameEngine::resetCamera() {
  ensureInitialized();
  if (!m_camera || !m_world)
    return;

  Engine::Core::Entity *focusEntity = nullptr;
  for (auto *e : m_world->getEntitiesWith<Engine::Core::UnitComponent>()) {
    if (!e)
      continue;
    auto *u = e->getComponent<Engine::Core::UnitComponent>();
    if (!u)
      continue;
    if (u->unitType == "barracks" && u->ownerId == m_runtime.localOwnerId &&
        u->health > 0) {
      focusEntity = e;
      break;
    }
  }
  if (!focusEntity && m_level.playerUnitId != 0)
    focusEntity = m_world->getEntity(m_level.playerUnitId);

  if (focusEntity) {
    if (auto *t =
            focusEntity->getComponent<Engine::Core::TransformComponent>()) {
      QVector3D center(t->position.x, t->position.y, t->position.z);
      if (m_camera) {
        const auto &camConfig = Game::GameConfig::instance().camera();
        m_camera->setRTSView(center, camConfig.defaultDistance,
                             camConfig.defaultPitch, camConfig.defaultYaw);
      }
    }
  }
}

void GameEngine::cameraZoom(float delta) {
  ensureInitialized();
  if (!m_camera)
    return;
  Game::Systems::CameraController ctrl;
  ctrl.zoomDistance(*m_camera, delta);
}

float GameEngine::cameraDistance() const {
  if (!m_camera)
    return 0.0f;
  return m_camera->getDistance();
}

void GameEngine::cameraYaw(float degrees) {
  ensureInitialized();
  if (!m_camera)
    return;
  Game::Systems::CameraController ctrl;
  ctrl.yaw(*m_camera, degrees);
}

void GameEngine::cameraOrbit(float yawDeg, float pitchDeg) {
  ensureInitialized();
  if (!m_camera)
    return;

  if (!std::isfinite(yawDeg) || !std::isfinite(pitchDeg)) {
    qWarning() << "GameEngine::cameraOrbit received invalid input, ignoring:"
               << yawDeg << pitchDeg;
    return;
  }

  Game::Systems::CameraController ctrl;
  ctrl.orbit(*m_camera, yawDeg, pitchDeg);
}

void GameEngine::cameraOrbitDirection(int direction, bool shift) {

  const auto &camConfig = Game::GameConfig::instance().camera();
  float step = shift ? camConfig.orbitStepShift : camConfig.orbitStepNormal;
  float pitch = step * float(direction);
  cameraOrbit(0.0f, pitch);
}

void GameEngine::cameraFollowSelection(bool enable) {
  ensureInitialized();
  m_followSelectionEnabled = enable;
  if (!m_camera)
    return;

  Game::Systems::CameraController ctrl;
  ctrl.setFollowEnabled(*m_camera, enable);

  if (enable && m_world) {
    if (auto *selectionSystem =
            m_world->getSystem<Game::Systems::SelectionSystem>()) {
      Game::Systems::CameraFollowSystem cfs;
      cfs.snapToSelection(*m_world, *selectionSystem, *m_camera);
    }
  } else {
    auto pos = m_camera->getPosition();
    auto tgt = m_camera->getTarget();
    m_camera->lookAt(pos, tgt, QVector3D(0, 1, 0));
  }
}

void GameEngine::cameraSetFollowLerp(float alpha) {
  ensureInitialized();
  if (!m_camera)
    return;
  float a = std::clamp(alpha, 0.0f, 1.0f);
  Game::Systems::CameraController ctrl;
  ctrl.setFollowLerp(*m_camera, a);
}

QObject *GameEngine::selectedUnitsModel() { return m_selectedUnitsModel; }

bool GameEngine::hasUnitsSelected() const {
  if (!m_world)
    return false;
  auto *selectionSystem = m_world->getSystem<Game::Systems::SelectionSystem>();
  if (!selectionSystem)
    return false;
  const auto &sel = selectionSystem->getSelectedUnits();
  return !sel.empty();
}

int GameEngine::playerTroopCount() const {
  if (!m_world)
    return 0;

  int count = 0;
  auto entities = m_world->getEntitiesWith<Engine::Core::UnitComponent>();
  for (auto *entity : entities) {
    auto *unit = entity->getComponent<Engine::Core::UnitComponent>();
    if (!unit)
      continue;

    if (unit->ownerId == m_runtime.localOwnerId && unit->health > 0 &&
        unit->unitType != "barracks") {

      int individualsPerUnit =
          Game::Units::TroopConfig::instance().getIndividualsPerUnit(
              unit->unitType);
      count += individualsPerUnit;
    }
  }
  return count;
}

bool GameEngine::hasSelectedType(const QString &type) const {
  if (!m_world)
    return false;
  auto *selectionSystem = m_world->getSystem<Game::Systems::SelectionSystem>();
  if (!selectionSystem)
    return false;
  const auto &sel = selectionSystem->getSelectedUnits();
  for (auto id : sel) {
    if (auto *e = m_world->getEntity(id)) {
      if (auto *u = e->getComponent<Engine::Core::UnitComponent>()) {
        if (QString::fromStdString(u->unitType) == type)
          return true;
      }
    }
  }
  return false;
}

void GameEngine::recruitNearSelected(const QString &unitType) {
  ensureInitialized();
  if (!m_world)
    return;
  auto *selectionSystem = m_world->getSystem<Game::Systems::SelectionSystem>();
  if (!selectionSystem)
    return;
  const auto &sel = selectionSystem->getSelectedUnits();
  if (sel.empty())
    return;
  Game::Systems::ProductionService::startProductionForFirstSelectedBarracks(
      *m_world, sel, m_runtime.localOwnerId, unitType.toStdString());
}

QVariantMap GameEngine::getSelectedProductionState() const {
  QVariantMap m;
  m["hasBarracks"] = false;
  m["inProgress"] = false;
  m["timeRemaining"] = 0.0;
  m["buildTime"] = 0.0;
  m["producedCount"] = 0;
  m["maxUnits"] = 0;
  m["villagerCost"] = 1;
  if (!m_world)
    return m;
  auto *selectionSystem = m_world->getSystem<Game::Systems::SelectionSystem>();
  if (!selectionSystem)
    return m;
  Game::Systems::ProductionState st;
  Game::Systems::ProductionService::getSelectedBarracksState(
      *m_world, selectionSystem->getSelectedUnits(), m_runtime.localOwnerId,
      st);
  m["hasBarracks"] = st.hasBarracks;
  m["inProgress"] = st.inProgress;
  m["timeRemaining"] = st.timeRemaining;
  m["buildTime"] = st.buildTime;
  m["producedCount"] = st.producedCount;
  m["maxUnits"] = st.maxUnits;
  m["villagerCost"] = st.villagerCost;
  return m;
}

QString GameEngine::getSelectedUnitsCommandMode() const {
  if (!m_world)
    return "normal";
  auto *selectionSystem = m_world->getSystem<Game::Systems::SelectionSystem>();
  if (!selectionSystem)
    return "normal";

  const auto &sel = selectionSystem->getSelectedUnits();
  if (sel.empty())
    return "normal";

  int attackingCount = 0;
  int patrollingCount = 0;
  int totalUnits = 0;

  for (auto id : sel) {
    auto *e = m_world->getEntity(id);
    if (!e)
      continue;

    auto *u = e->getComponent<Engine::Core::UnitComponent>();
    if (!u)
      continue;
    if (u->unitType == "barracks")
      continue;

    totalUnits++;

    if (e->getComponent<Engine::Core::AttackTargetComponent>())
      attackingCount++;

    auto *patrol = e->getComponent<Engine::Core::PatrolComponent>();
    if (patrol && patrol->patrolling)
      patrollingCount++;
  }

  if (totalUnits == 0)
    return "normal";

  if (patrollingCount == totalUnits)
    return "patrol";
  if (attackingCount == totalUnits)
    return "attack";

  return "normal";
}

void GameEngine::setRallyAtScreen(qreal sx, qreal sy) {
  ensureInitialized();
  if (!m_world)
    return;
  auto *selectionSystem = m_world->getSystem<Game::Systems::SelectionSystem>();
  if (!selectionSystem)
    return;
  QVector3D hit;
  if (!screenToGround(QPointF(sx, sy), hit))
    return;
  Game::Systems::ProductionService::setRallyForFirstSelectedBarracks(
      *m_world, selectionSystem->getSelectedUnits(), m_runtime.localOwnerId,
      hit.x(), hit.z());
}

QVariantList GameEngine::availableMaps() const {
  QVariantList list;
  QDir mapsDir(QStringLiteral("assets/maps"));
  if (!mapsDir.exists())
    return list;

  QStringList files =
      mapsDir.entryList(QStringList() << "*.json", QDir::Files, QDir::Name);
  for (const QString &f : files) {
    QString path = mapsDir.filePath(f);
    QFile file(path);
    QString name = f;
    QString desc;
    QSet<int> playerIds;
    if (file.open(QIODevice::ReadOnly)) {
      QByteArray data = file.readAll();
      file.close();
      QJsonParseError err;
      QJsonDocument doc = QJsonDocument::fromJson(data, &err);
      if (err.error == QJsonParseError::NoError && doc.isObject()) {
        QJsonObject obj = doc.object();
        if (obj.contains("name") && obj["name"].isString())
          name = obj["name"].toString();
        if (obj.contains("description") && obj["description"].isString())
          desc = obj["description"].toString();

        if (obj.contains("spawns") && obj["spawns"].isArray()) {
          QJsonArray spawns = obj["spawns"].toArray();
          for (const QJsonValue &spawnVal : spawns) {
            if (spawnVal.isObject()) {
              QJsonObject spawn = spawnVal.toObject();
              if (spawn.contains("playerId")) {
                int playerId = spawn["playerId"].toInt();
                if (playerId > 0) {
                  playerIds.insert(playerId);
                }
              }
            }
          }
        }
      }
    }
    QVariantMap entry;
    entry["name"] = name;
    entry["description"] = desc;
    entry["path"] = path;
    entry["playerCount"] = playerIds.size();
    QVariantList playerIdList;
    QList<int> sortedIds = playerIds.values();
    std::sort(sortedIds.begin(), sortedIds.end());
    for (int id : sortedIds) {
      playerIdList.append(id);
    }
    entry["playerIds"] = playerIdList;
    list.append(entry);
  }
  return list;
}

void GameEngine::startSkirmish(const QString &mapPath) {

  m_level.mapName = mapPath;

  if (!m_runtime.initialized) {
    initialize();
    return;
  }

  if (m_world && m_renderer && m_camera) {

    m_runtime.loading = true;

    if (auto *selectionSystem =
            m_world->getSystem<Game::Systems::SelectionSystem>()) {
      selectionSystem->clearSelection();
    }

    if (m_renderer) {

      m_renderer->pause();

      m_renderer->lockWorldForModification();
      m_renderer->setSelectedEntities({});
      m_renderer->setHoveredEntityId(0);
    }

    m_hover.entityId = 0;

    m_world->clear();

    Game::Systems::BuildingCollisionRegistry::instance().clear();

    QSet<int> mapPlayerIds;
    QFile mapFile(mapPath);
    if (mapFile.open(QIODevice::ReadOnly)) {
      QByteArray data = mapFile.readAll();
      mapFile.close();
      QJsonParseError err;
      QJsonDocument doc = QJsonDocument::fromJson(data, &err);
      if (err.error == QJsonParseError::NoError && doc.isObject()) {
        QJsonObject obj = doc.object();
        if (obj.contains("spawns") && obj["spawns"].isArray()) {
          QJsonArray spawns = obj["spawns"].toArray();
          for (const QJsonValue &spawnVal : spawns) {
            if (spawnVal.isObject()) {
              QJsonObject spawn = spawnVal.toObject();
              if (spawn.contains("playerId")) {
                int playerId = spawn["playerId"].toInt();
                if (playerId > 0) {
                  mapPlayerIds.insert(playerId);
                }
              }
            }
          }
        }
      }
    }

    auto &ownerRegistry = Game::Systems::OwnerRegistry::instance();
    ownerRegistry.clear();

    int playerOwnerId = m_selectedPlayerId;

    if (!mapPlayerIds.contains(playerOwnerId)) {
      if (!mapPlayerIds.isEmpty()) {
        QList<int> sortedIds = mapPlayerIds.values();
        std::sort(sortedIds.begin(), sortedIds.end());
        playerOwnerId = sortedIds.first();
        qWarning() << "Selected player ID" << m_selectedPlayerId
                   << "not found in map spawns. Using" << playerOwnerId
                   << "instead.";
        m_selectedPlayerId = playerOwnerId;
        emit selectedPlayerIdChanged();
      } else {
        qWarning() << "No valid player spawns found in map. Using default "
                      "player ID"
                   << playerOwnerId;
      }
    }

    ownerRegistry.registerOwnerWithId(
        playerOwnerId, Game::Systems::OwnerType::Player, "Player");

    for (int id : mapPlayerIds) {
      if (id != playerOwnerId) {
        ownerRegistry.registerOwnerWithId(id, Game::Systems::OwnerType::AI,
                                          "AI " + std::to_string(id));
      }
    }

    ownerRegistry.setLocalPlayerId(playerOwnerId);
    m_runtime.localOwnerId = playerOwnerId;

    Game::Map::MapTransformer::setLocalOwnerId(m_runtime.localOwnerId);

    auto lr = Game::Map::LevelLoader::loadFromAssets(m_level.mapName, *m_world,
                                                     *m_renderer, *m_camera);
    auto &terrainService = Game::Map::TerrainService::instance();

    if (m_ground) {
      if (lr.ok)
        m_ground->configure(lr.tileSize, lr.gridWidth, lr.gridHeight);
      else
        m_ground->configureExtent(50.0f);
      if (terrainService.isInitialized())
        m_ground->setBiome(terrainService.biomeSettings());
    }

    if (m_terrain) {
      if (terrainService.isInitialized() && terrainService.getHeightMap()) {
        m_terrain->configure(*terrainService.getHeightMap(),
                             terrainService.biomeSettings());
      }
    }

    if (m_biome) {
      if (terrainService.isInitialized() && terrainService.getHeightMap()) {
        m_biome->configure(*terrainService.getHeightMap(),
                           terrainService.biomeSettings());
      }
    }

    if (m_stone) {
      if (terrainService.isInitialized() && terrainService.getHeightMap()) {
        m_stone->configure(*terrainService.getHeightMap(),
                           terrainService.biomeSettings());
      }
    }

    int mapWidth = lr.ok ? lr.gridWidth : 100;
    int mapHeight = lr.ok ? lr.gridHeight : 100;
    Game::Systems::CommandService::initialize(mapWidth, mapHeight);

    auto &visibilityService = Game::Map::VisibilityService::instance();
    visibilityService.initialize(mapWidth, mapHeight, lr.tileSize);
    if (m_world)
      visibilityService.computeImmediate(*m_world, m_runtime.localOwnerId);
    if (m_fog && visibilityService.isInitialized()) {
      m_fog->updateMask(
          visibilityService.getWidth(), visibilityService.getHeight(),
          visibilityService.getTileSize(), visibilityService.snapshotCells());
      m_runtime.visibilityVersion = visibilityService.version();
      m_runtime.visibilityUpdateAccumulator = 0.0f;
    } else {
      m_runtime.visibilityVersion = 0;
      m_runtime.visibilityUpdateAccumulator = 0.0f;
    }

    m_level.mapName = lr.mapName;
    m_level.playerUnitId = lr.playerUnitId;
    m_level.camFov = lr.camFov;
    m_level.camNear = lr.camNear;
    m_level.camFar = lr.camFar;
    m_level.maxTroopsPerPlayer = lr.maxTroopsPerPlayer;

    if (m_biome) {
      m_biome->refreshGrass();
    }

    if (m_renderer) {

      m_renderer->unlockWorldForModification();
      m_renderer->resume();
    }

    if (m_world && m_camera) {
      Engine::Core::Entity *focusEntity = nullptr;

      auto candidates = m_world->getEntitiesWith<Engine::Core::UnitComponent>();
      for (auto *e : candidates) {
        if (!e)
          continue;
        auto *u = e->getComponent<Engine::Core::UnitComponent>();
        if (!u)
          continue;
        if (u->unitType == "barracks" && u->ownerId == m_runtime.localOwnerId &&
            u->health > 0) {
          focusEntity = e;
          break;
        }
      }

      if (!focusEntity && m_level.playerUnitId != 0) {
        focusEntity = m_world->getEntity(m_level.playerUnitId);
      }

      if (focusEntity) {
        if (auto *t =
                focusEntity->getComponent<Engine::Core::TransformComponent>()) {
          QVector3D center(t->position.x, t->position.y, t->position.z);

          const auto &camConfig = Game::GameConfig::instance().camera();
          m_camera->setRTSView(center, camConfig.defaultDistance,
                               camConfig.defaultPitch, camConfig.defaultYaw);
        }
      }
    }
    m_runtime.loading = false;

    emit ownerInfoChanged();
  }
}

void GameEngine::openSettings() { qInfo() << "Open settings requested"; }

void GameEngine::loadSave() {

  qInfo() << "Load save requested (not implemented)";
}

void GameEngine::exitGame() {
  qInfo() << "Exit requested";
  QCoreApplication::quit();
}

QVariantList GameEngine::getOwnerInfo() const {
  QVariantList result;
  const auto &ownerRegistry = Game::Systems::OwnerRegistry::instance();
  const auto &owners = ownerRegistry.getAllOwners();

  for (const auto &owner : owners) {
    QVariantMap ownerMap;
    ownerMap["id"] = owner.ownerId;
    ownerMap["name"] = QString::fromStdString(owner.name);

    QString typeStr;
    switch (owner.type) {
    case Game::Systems::OwnerType::Player:
      typeStr = "Player";
      break;
    case Game::Systems::OwnerType::AI:
      typeStr = "AI";
      break;
    case Game::Systems::OwnerType::Neutral:
      typeStr = "Neutral";
      break;
    }
    ownerMap["type"] = typeStr;
    ownerMap["isLocal"] = (owner.ownerId == m_runtime.localOwnerId);

    result.append(ownerMap);
  }

  return result;
}

void GameEngine::getSelectedUnitIds(
    std::vector<Engine::Core::EntityID> &out) const {
  out.clear();
  if (!m_world)
    return;
  auto *selectionSystem = m_world->getSystem<Game::Systems::SelectionSystem>();
  if (!selectionSystem)
    return;
  const auto &ids = selectionSystem->getSelectedUnits();
  out.assign(ids.begin(), ids.end());
}

bool GameEngine::getUnitInfo(Engine::Core::EntityID id, QString &name,
                             int &health, int &maxHealth, bool &isBuilding,
                             bool &alive) const {
  if (!m_world)
    return false;
  auto *e = m_world->getEntity(id);
  if (!e)
    return false;
  isBuilding = e->hasComponent<Engine::Core::BuildingComponent>();
  if (auto *u = e->getComponent<Engine::Core::UnitComponent>()) {
    name = QString::fromStdString(u->unitType);
    health = u->health;
    maxHealth = u->maxHealth;
    alive = (u->health > 0);
    return true;
  }
  name = QStringLiteral("Entity");
  health = maxHealth = 0;
  alive = true;
  return true;
}

void GameEngine::checkVictoryCondition() {
  if (!m_world || m_runtime.victoryState != "")
    return;

  if (m_level.mapName.isEmpty())
    return;

  bool enemyBarracksAlive = false;
  bool playerBarracksAlive = false;

  auto entities = m_world->getEntitiesWith<Engine::Core::UnitComponent>();
  for (auto *e : entities) {
    auto *unit = e->getComponent<Engine::Core::UnitComponent>();
    if (!unit || unit->health <= 0)
      continue;

    if (unit->unitType == "barracks") {
      if (Game::Systems::OwnerRegistry::instance().isAI(unit->ownerId)) {
        enemyBarracksAlive = true;
      } else if (unit->ownerId == m_runtime.localOwnerId) {
        playerBarracksAlive = true;
      }
    }
  }

  if (!enemyBarracksAlive) {
    m_runtime.victoryState = "victory";
    emit victoryStateChanged();
    qInfo() << "VICTORY! Enemy barracks destroyed!";
  }

  else if (!playerBarracksAlive) {
    m_runtime.victoryState = "defeat";
    emit victoryStateChanged();
    qInfo() << "DEFEAT! Your barracks was destroyed!";
  }
}<|MERGE_RESOLUTION|>--- conflicted
+++ resolved
@@ -369,15 +369,7 @@
   if (!m_pickingService || !m_camera || !m_world)
     return;
 
-<<<<<<< HEAD
-  if (sx < 0 || sy < 0) {
-=======
   if (sx < 0 || sy < 0 || sx >= m_viewport.width || sy >= m_viewport.height) {
-    if (m_runtime.cursorMode != "normal") {
-
-      m_window->setCursor(Qt::ArrowCursor);
-    }
->>>>>>> 50bf5703
     m_hover.entityId = 0;
     return;
   }
