#include "game_engine.h"

#include "cursor_manager.h"
#include "hover_tracker.h"
#include <QCoreApplication>
#include <QCursor>
#include <QDebug>
#include <QOpenGLContext>
#include <QQuickWindow>
#include <QVariant>
#include <set>
#include <unordered_map>

#include "game/core/component.h"
#include "game/core/event_manager.h"
#include "game/core/world.h"
#include "game/game_config.h"
#include "game/map/level_loader.h"
#include "game/map/map_transformer.h"
#include "game/map/terrain_service.h"
#include "game/map/visibility_service.h"
#include "game/systems/ai_system.h"
#include "game/systems/arrow_system.h"
#include "game/systems/building_collision_registry.h"
#include "game/systems/camera_service.h"
#include "game/systems/combat_system.h"
#include "game/systems/command_service.h"
#include "game/systems/formation_planner.h"
#include "game/systems/movement_system.h"
#include "game/systems/nation_registry.h"
#include "game/systems/owner_registry.h"
#include "game/systems/patrol_system.h"
#include "game/systems/picking_service.h"
#include "game/systems/production_service.h"
#include "game/systems/production_system.h"
#include "game/systems/selection_system.h"
#include "game/systems/terrain_alignment_system.h"
#include "game/systems/victory_service.h"
#include "game/units/troop_config.h"
#include "game/visuals/team_colors.h"
#include "render/geom/arrow.h"
#include "render/geom/patrol_flags.h"
#include "render/gl/bootstrap.h"
#include "render/gl/camera.h"
#include "render/gl/resources.h"
#include "render/ground/biome_renderer.h"
#include "render/ground/fog_renderer.h"
#include "render/ground/ground_renderer.h"
#include "render/ground/stone_renderer.h"
#include "render/ground/terrain_renderer.h"
#include "render/scene_renderer.h"
#include "selected_units_model.h"
#include <QDir>
#include <QFile>
#include <QJsonArray>
#include <QJsonDocument>
#include <QJsonObject>
#include <QSet>
#include <algorithm>
#include <cmath>
#include <limits>

GameEngine::GameEngine() {

  Game::Systems::NationRegistry::instance().initializeDefaults();

  m_world = std::make_unique<Engine::Core::World>();
  m_renderer = std::make_unique<Render::GL::Renderer>();
  m_camera = std::make_unique<Render::GL::Camera>();
  m_ground = std::make_unique<Render::GL::GroundRenderer>();
  m_terrain = std::make_unique<Render::GL::TerrainRenderer>();
  m_biome = std::make_unique<Render::GL::BiomeRenderer>();
  m_fog = std::make_unique<Render::GL::FogRenderer>();
  m_stone = std::make_unique<Render::GL::StoneRenderer>();

  std::unique_ptr<Engine::Core::System> arrowSys =
      std::make_unique<Game::Systems::ArrowSystem>();
  m_world->addSystem(std::move(arrowSys));

  m_world->addSystem(std::make_unique<Game::Systems::MovementSystem>());
  m_world->addSystem(std::make_unique<Game::Systems::PatrolSystem>());
  m_world->addSystem(std::make_unique<Game::Systems::CombatSystem>());
  m_world->addSystem(std::make_unique<Game::Systems::AISystem>());
  m_world->addSystem(std::make_unique<Game::Systems::ProductionSystem>());
  m_world->addSystem(std::make_unique<Game::Systems::TerrainAlignmentSystem>());

  {
    std::unique_ptr<Engine::Core::System> selSys =
        std::make_unique<Game::Systems::SelectionSystem>();
    m_world->addSystem(std::move(selSys));
  }

  m_selectedUnitsModel = new SelectedUnitsModel(this, this);
  QMetaObject::invokeMethod(m_selectedUnitsModel, "refresh");
  m_pickingService = std::make_unique<Game::Systems::PickingService>();
  m_victoryService = std::make_unique<Game::Systems::VictoryService>();
  m_cameraService = std::make_unique<Game::Systems::CameraService>();

  m_cursorManager = std::make_unique<CursorManager>();
  m_hoverTracker = std::make_unique<HoverTracker>(m_pickingService.get());

  connect(m_cursorManager.get(), &CursorManager::modeChanged, this,
          &GameEngine::cursorModeChanged);
  connect(m_cursorManager.get(), &CursorManager::globalCursorChanged, this,
          &GameEngine::globalCursorChanged);

  m_unitDiedSubscription =
      Engine::Core::ScopedEventSubscription<Engine::Core::UnitDiedEvent>(
          [this](const Engine::Core::UnitDiedEvent &e) {
            onUnitDied(e);
            if (e.ownerId != m_runtime.localOwnerId) {

              int individualsPerUnit =
                  Game::Units::TroopConfig::instance().getIndividualsPerUnit(
                      e.unitType);
              m_enemyTroopsDefeated += individualsPerUnit;
              emit enemyTroopsDefeatedChanged();
            }
          });

  m_unitSpawnedSubscription =
      Engine::Core::ScopedEventSubscription<Engine::Core::UnitSpawnedEvent>(
          [this](const Engine::Core::UnitSpawnedEvent &e) {
            onUnitSpawned(e);
          });
}

GameEngine::~GameEngine() = default;

void GameEngine::onMapClicked(qreal sx, qreal sy) {
  if (!m_window)
    return;
  ensureInitialized();
  onClickSelect(sx, sy, false);
}

void GameEngine::onRightClick(qreal sx, qreal sy) {
  if (!m_window)
    return;
  ensureInitialized();
  auto *selectionSystem = m_world->getSystem<Game::Systems::SelectionSystem>();
  if (!selectionSystem)
    return;

  if (m_cursorManager->mode() == "patrol" || m_cursorManager->mode() == "attack") {
    setCursorMode("normal");
    return;
  }

  const auto &sel = selectionSystem->getSelectedUnits();
  if (!sel.empty()) {
    selectionSystem->clearSelection();
    syncSelectionFlags();
    emit selectedUnitsChanged();
    if (m_selectedUnitsModel)
      QMetaObject::invokeMethod(m_selectedUnitsModel, "refresh");
    m_runtime.selectionRefreshCounter = 0;
    setCursorMode("normal");
    return;
  }
}

void GameEngine::onAttackClick(qreal sx, qreal sy) {
  if (!m_window)
    return;
  ensureInitialized();
  auto *selectionSystem = m_world->getSystem<Game::Systems::SelectionSystem>();
  if (!selectionSystem || !m_pickingService || !m_camera || !m_world)
    return;
  (void)sx;
  (void)sy;

  const auto &selected = selectionSystem->getSelectedUnits();
  if (selected.empty()) {
    setCursorMode("normal");
    return;
  }

  Engine::Core::EntityID targetId =
      m_pickingService->pickUnitFirst(float(sx), float(sy), *m_world, *m_camera,
                                      m_viewport.width, m_viewport.height, 0);

  if (targetId == 0) {
    setCursorMode("normal");
    return;
  }

  auto *targetEntity = m_world->getEntity(targetId);
  if (!targetEntity) {
    return;
  }

  auto *targetUnit = targetEntity->getComponent<Engine::Core::UnitComponent>();
  if (!targetUnit) {
    (void)targetId;
    return;
  }

  if (targetUnit->ownerId == m_runtime.localOwnerId) {
    return;
  }

  Game::Systems::CommandService::attackTarget(*m_world, selected, targetId,
                                              true);

  if (auto *arrowSystem = m_world->getSystem<Game::Systems::ArrowSystem>()) {

    auto *targetTrans =
        targetEntity->getComponent<Engine::Core::TransformComponent>();
    if (targetTrans) {
      QVector3D targetPos(targetTrans->position.x,
                          targetTrans->position.y + 1.0f,
                          targetTrans->position.z);
      QVector3D aboveTarget = targetPos + QVector3D(0, 2.0f, 0);

      arrowSystem->spawnArrow(aboveTarget, targetPos,
                              QVector3D(1.0f, 0.2f, 0.2f),
                              Game::GameConfig::instance().arrow().speedAttack);
    }
  }

  setCursorMode("normal");
}

void GameEngine::resetMovement(Engine::Core::Entity *entity) {
  App::Utils::resetMovement(entity);
}

void GameEngine::onStopCommand() {
  auto *selectionSystem = m_world->getSystem<Game::Systems::SelectionSystem>();
  if (!selectionSystem || !m_world)
    return;
  ensureInitialized();

  const auto &selected = selectionSystem->getSelectedUnits();
  if (selected.empty())
    return;

  for (auto id : selected) {
    auto *entity = m_world->getEntity(id);
    if (!entity)
      continue;

    resetMovement(entity);

    entity->removeComponent<Engine::Core::AttackTargetComponent>();

    if (auto *patrol = entity->getComponent<Engine::Core::PatrolComponent>()) {
      patrol->patrolling = false;
      patrol->waypoints.clear();
    }
  }

  setCursorMode("normal");
}

void GameEngine::onPatrolClick(qreal sx, qreal sy) {
  auto *selectionSystem = m_world->getSystem<Game::Systems::SelectionSystem>();
  if (!selectionSystem || !m_world)
    return;
  ensureInitialized();

  const auto &selected = selectionSystem->getSelectedUnits();
  if (selected.empty()) {

    if (m_cursorManager->hasPatrolFirstWaypoint()) {
      m_cursorManager->clearPatrolFirstWaypoint();
      setCursorMode("normal");
    }
    return;
  }

  QVector3D hit;
  if (!screenToGround(QPointF(sx, sy), hit)) {

    if (m_cursorManager->hasPatrolFirstWaypoint()) {
      m_cursorManager->clearPatrolFirstWaypoint();
      setCursorMode("normal");
    }
    return;
  }

  if (!m_cursorManager->hasPatrolFirstWaypoint()) {
    m_cursorManager->setPatrolFirstWaypoint(hit);

    return;
  }

  QVector3D secondWaypoint = hit;

  for (auto id : selected) {
    auto *entity = m_world->getEntity(id);
    if (!entity)
      continue;

    auto *building = entity->getComponent<Engine::Core::BuildingComponent>();
    if (building)
      continue;

    auto *patrol = entity->getComponent<Engine::Core::PatrolComponent>();
    if (!patrol) {
      patrol = entity->addComponent<Engine::Core::PatrolComponent>();
    }

    if (patrol) {
      patrol->waypoints.clear();
      QVector3D firstWaypoint = m_cursorManager->getPatrolFirstWaypoint();
      patrol->waypoints.push_back({firstWaypoint.x(), firstWaypoint.z()});
      patrol->waypoints.push_back({secondWaypoint.x(), secondWaypoint.z()});
      patrol->currentWaypoint = 0;
      patrol->patrolling = true;
    }

    resetMovement(entity);
    entity->removeComponent<Engine::Core::AttackTargetComponent>();
  }

  m_cursorManager->clearPatrolFirstWaypoint();
  setCursorMode("normal");
}

<<<<<<< HEAD
void GameEngine::updateCursor(Qt::CursorShape newCursor) {
  if (!m_window)
    return;
  if (m_runtime.currentCursor != newCursor) {
    m_runtime.currentCursor = newCursor;
    m_window->setCursor(newCursor);
  }
}

void GameEngine::setError(const QString &errorMessage) {
  if (m_runtime.lastError != errorMessage) {
    m_runtime.lastError = errorMessage;
    qCritical() << "GameEngine error:" << errorMessage;
    emit lastErrorChanged();
  }
}

=======
>>>>>>> 0a23dc49
void GameEngine::setCursorMode(const QString &mode) {
  if (!m_cursorManager)
    return;
  m_cursorManager->setMode(mode);
  m_cursorManager->updateCursorShape(m_window);
}

QString GameEngine::cursorMode() const {
  if (!m_cursorManager)
    return "normal";
  return m_cursorManager->mode();
}

qreal GameEngine::globalCursorX() const {
  if (!m_cursorManager)
    return 0;
  return m_cursorManager->globalCursorX(m_window);
}

qreal GameEngine::globalCursorY() const {
  if (!m_cursorManager)
    return 0;
  return m_cursorManager->globalCursorY(m_window);
}

void GameEngine::setHoverAtScreen(qreal sx, qreal sy) {
  if (!m_window)
    return;
  ensureInitialized();
  if (!m_hoverTracker || !m_camera || !m_world)
    return;

  m_cursorManager->updateCursorShape(m_window);

  m_hoverTracker->updateHover(float(sx), float(sy), *m_world, *m_camera,
                              m_viewport.width, m_viewport.height);
}

void GameEngine::onClickSelect(qreal sx, qreal sy, bool additive) {
  auto *selectionSystem = m_world->getSystem<Game::Systems::SelectionSystem>();
  if (!m_window || !selectionSystem)
    return;
  ensureInitialized();
  if (!m_pickingService || !m_camera || !m_world)
    return;
  Engine::Core::EntityID picked = m_pickingService->pickSingle(
      float(sx), float(sy), *m_world, *m_camera, m_viewport.width,
      m_viewport.height, m_runtime.localOwnerId, true);
  if (picked) {
    if (!additive)
      selectionSystem->clearSelection();
    selectionSystem->selectUnit(picked);
    syncSelectionFlags();
    emit selectedUnitsChanged();
    if (m_selectedUnitsModel)
      QMetaObject::invokeMethod(m_selectedUnitsModel, "refresh");
    m_runtime.selectionRefreshCounter = 0;
    return;
  }

  const auto &selected = selectionSystem->getSelectedUnits();
  if (!selected.empty()) {
    QVector3D hit;
    if (!screenToGround(QPointF(sx, sy), hit)) {
      return;
    }
    auto targets = Game::Systems::FormationPlanner::spreadFormation(
        int(selected.size()), hit,
        Game::GameConfig::instance().gameplay().formationSpacingDefault);
    Game::Systems::CommandService::MoveOptions opts;
    opts.groupMove = selected.size() > 1;
    Game::Systems::CommandService::moveUnits(*m_world, selected, targets, opts);
    syncSelectionFlags();
    return;
  }
}

void GameEngine::onAreaSelected(qreal x1, qreal y1, qreal x2, qreal y2,
                                bool additive) {
  auto *selectionSystem = m_world->getSystem<Game::Systems::SelectionSystem>();
  if (!m_window || !selectionSystem)
    return;
  ensureInitialized();
  if (!additive)
    selectionSystem->clearSelection();
  if (!m_pickingService || !m_camera || !m_world)
    return;
  auto picked = m_pickingService->pickInRect(
      float(x1), float(y1), float(x2), float(y2), *m_world, *m_camera,
      m_viewport.width, m_viewport.height, m_runtime.localOwnerId);
  for (auto id : picked)
    selectionSystem->selectUnit(id);
  syncSelectionFlags();
  emit selectedUnitsChanged();
  if (m_selectedUnitsModel)
    QMetaObject::invokeMethod(m_selectedUnitsModel, "refresh");
  m_runtime.selectionRefreshCounter = 0;
}

void GameEngine::initialize() {
  if (!Render::GL::RenderBootstrap::initialize(*m_renderer, *m_camera)) {
    setError("Failed to initialize OpenGL renderer");
    return;
  }

  if (m_ground) {
    m_ground->configureExtent(50.0f);
  }
  m_runtime.initialized = true;
}

void GameEngine::ensureInitialized() {
  if (!m_runtime.initialized)
    initialize();
}

int GameEngine::enemyTroopsDefeated() const { return m_enemyTroopsDefeated; }

void GameEngine::update(float dt) {

  if (m_runtime.loading) {
    return;
  }

  if (m_runtime.paused) {
    dt = 0.0f;
  } else {
    dt *= m_runtime.timeScale;
  }

  if (m_renderer) {
    m_renderer->updateAnimationTime(dt);
  }

  if (m_camera) {
    m_camera->update(dt);
  }

  if (m_world) {
    m_world->update(dt);

    auto &visibilityService = Game::Map::VisibilityService::instance();
    if (visibilityService.isInitialized()) {

      m_runtime.visibilityUpdateAccumulator += dt;
      const float visibilityUpdateInterval =
          Game::GameConfig::instance().gameplay().visibilityUpdateInterval;
      if (m_runtime.visibilityUpdateAccumulator >= visibilityUpdateInterval) {
        m_runtime.visibilityUpdateAccumulator = 0.0f;
        visibilityService.update(*m_world, m_runtime.localOwnerId);
      }

      const auto newVersion = visibilityService.version();
      if (newVersion != m_runtime.visibilityVersion) {
        if (m_fog) {
          m_fog->updateMask(visibilityService.getWidth(),
                            visibilityService.getHeight(),
                            visibilityService.getTileSize(),
                            visibilityService.snapshotCells());
        }
        m_runtime.visibilityVersion = newVersion;
      }
    }
  }
  syncSelectionFlags();

  if (m_victoryService && m_world) {
    m_victoryService->update(*m_world, dt);
  }

  int currentTroopCount = playerTroopCount();
  if (currentTroopCount != m_runtime.lastTroopCount) {
    m_runtime.lastTroopCount = currentTroopCount;
    emit troopCountChanged();
  }

  if (m_followSelectionEnabled && m_camera && m_world && m_cameraService) {
    m_cameraService->updateFollow(*m_camera, *m_world, m_followSelectionEnabled);
  }

  if (m_selectedUnitsModel) {
    auto *selectionSystem =
        m_world->getSystem<Game::Systems::SelectionSystem>();
    if (selectionSystem && !selectionSystem->getSelectedUnits().empty()) {
      m_runtime.selectionRefreshCounter++;
      if (m_runtime.selectionRefreshCounter >= 15) {
        m_runtime.selectionRefreshCounter = 0;
        QMetaObject::invokeMethod(m_selectedUnitsModel, "refresh",
                                  Qt::QueuedConnection);
      }
    }
  }
}

void GameEngine::render(int pixelWidth, int pixelHeight) {

  if (!m_renderer || !m_world || !m_runtime.initialized || m_runtime.loading)
    return;
  if (pixelWidth > 0 && pixelHeight > 0) {
    m_viewport.width = pixelWidth;
    m_viewport.height = pixelHeight;
    m_renderer->setViewport(pixelWidth, pixelHeight);
  }
  if (auto *selectionSystem =
          m_world->getSystem<Game::Systems::SelectionSystem>()) {
    const auto &sel = selectionSystem->getSelectedUnits();
    std::vector<unsigned int> ids(sel.begin(), sel.end());
    m_renderer->setSelectedEntities(ids);
  }
  m_renderer->beginFrame();
  if (m_ground && m_renderer) {
    if (auto *res = m_renderer->resources())
      m_ground->submit(*m_renderer, *res);
  }
  if (m_terrain && m_renderer) {
    if (auto *res = m_renderer->resources())
      m_terrain->submit(*m_renderer, *res);
  }
  if (m_biome && m_renderer) {
    m_biome->submit(*m_renderer);
  }
  if (m_stone && m_renderer) {
    m_stone->submit(*m_renderer);
  }
  if (m_fog && m_renderer) {
    if (auto *res = m_renderer->resources())
      m_fog->submit(*m_renderer, *res);
  }
  if (m_renderer && m_hoverTracker)
    m_renderer->setHoveredEntityId(m_hoverTracker->getLastHoveredEntity());
  if (m_renderer)
    m_renderer->setLocalOwnerId(m_runtime.localOwnerId);
  m_renderer->renderWorld(m_world.get());
  if (auto *arrowSystem = m_world->getSystem<Game::Systems::ArrowSystem>()) {
    if (auto *res = m_renderer->resources())
      Render::GL::renderArrows(m_renderer.get(), res, *arrowSystem);
  }

  if (auto *res = m_renderer->resources()) {
    std::optional<QVector3D> previewWaypoint;
    if (m_cursorManager && m_cursorManager->hasPatrolFirstWaypoint()) {
      previewWaypoint = m_cursorManager->getPatrolFirstWaypoint();
    }
    Render::GL::renderPatrolFlags(m_renderer.get(), res, *m_world,
                                  previewWaypoint);
  }
  m_renderer->endFrame();

  qreal currentX = globalCursorX();
  qreal currentY = globalCursorY();
  if (currentX != m_runtime.lastCursorX || currentY != m_runtime.lastCursorY) {
    m_runtime.lastCursorX = currentX;
    m_runtime.lastCursorY = currentY;
    emit globalCursorChanged();
  }
}

bool GameEngine::screenToGround(const QPointF &screenPt, QVector3D &outWorld) {
  return App::Utils::screenToGround(m_pickingService.get(), m_camera.get(),
                                    m_window, m_viewport.width,
                                    m_viewport.height, screenPt, outWorld);
}

bool GameEngine::worldToScreen(const QVector3D &world,
                               QPointF &outScreen) const {
  return App::Utils::worldToScreen(m_pickingService.get(), m_camera.get(),
                                   m_window, m_viewport.width, m_viewport.height,
                                   world, outScreen);
}

void GameEngine::syncSelectionFlags() {
  auto *selectionSystem = m_world->getSystem<Game::Systems::SelectionSystem>();
  if (!m_world || !selectionSystem)
    return;

  App::Utils::sanitizeSelection(m_world.get(), selectionSystem);

  if (selectionSystem->getSelectedUnits().empty()) {
    if (m_cursorManager && m_cursorManager->mode() != "normal") {
      setCursorMode("normal");
    }
  }
}

void GameEngine::cameraMove(float dx, float dz) {
  ensureInitialized();
  if (!m_camera || !m_cameraService)
    return;

  m_cameraService->move(*m_camera, dx, dz);
}

void GameEngine::cameraElevate(float dy) {
  ensureInitialized();
  if (!m_camera || !m_cameraService)
    return;

  m_cameraService->elevate(*m_camera, dy);
}

void GameEngine::resetCamera() {
  ensureInitialized();
  if (!m_camera || !m_world || !m_cameraService)
    return;

  m_cameraService->resetCamera(*m_camera, *m_world, m_runtime.localOwnerId,
                               m_level.playerUnitId);
}

void GameEngine::cameraZoom(float delta) {
  ensureInitialized();
  if (!m_camera || !m_cameraService)
    return;

  m_cameraService->zoom(*m_camera, delta);
}

float GameEngine::cameraDistance() const {
  if (!m_camera || !m_cameraService)
    return 0.0f;
  return m_cameraService->getDistance(*m_camera);
}

void GameEngine::cameraYaw(float degrees) {
  ensureInitialized();
  if (!m_camera || !m_cameraService)
    return;

  m_cameraService->yaw(*m_camera, degrees);
}

void GameEngine::cameraOrbit(float yawDeg, float pitchDeg) {
  ensureInitialized();
  if (!m_camera || !m_cameraService)
    return;

  if (!std::isfinite(yawDeg) || !std::isfinite(pitchDeg)) {
    qWarning() << "GameEngine::cameraOrbit received invalid input, ignoring:"
               << yawDeg << pitchDeg;
    return;
  }

  m_cameraService->orbit(*m_camera, yawDeg, pitchDeg);
}

void GameEngine::cameraOrbitDirection(int direction, bool shift) {
  if (!m_camera || !m_cameraService)
    return;

  m_cameraService->orbitDirection(*m_camera, direction, shift);
}

void GameEngine::cameraFollowSelection(bool enable) {
  ensureInitialized();
  m_followSelectionEnabled = enable;
  if (!m_camera || !m_world || !m_cameraService)
    return;

  m_cameraService->followSelection(*m_camera, *m_world, enable);
}

void GameEngine::cameraSetFollowLerp(float alpha) {
  ensureInitialized();
  if (!m_camera || !m_cameraService)
    return;

  m_cameraService->setFollowLerp(*m_camera, alpha);
}

QObject *GameEngine::selectedUnitsModel() { return m_selectedUnitsModel; }

bool GameEngine::hasUnitsSelected() const {
  if (!m_world)
    return false;
  auto *selectionSystem = m_world->getSystem<Game::Systems::SelectionSystem>();
  if (!selectionSystem)
    return false;
  const auto &sel = selectionSystem->getSelectedUnits();
  return !sel.empty();
}

int GameEngine::playerTroopCount() const {
  return m_entityCache.playerTroopCount;
}

bool GameEngine::hasSelectedType(const QString &type) const {
  if (!m_world)
    return false;
  auto *selectionSystem = m_world->getSystem<Game::Systems::SelectionSystem>();
  if (!selectionSystem)
    return false;
  const auto &sel = selectionSystem->getSelectedUnits();
  for (auto id : sel) {
    if (auto *e = m_world->getEntity(id)) {
      if (auto *u = e->getComponent<Engine::Core::UnitComponent>()) {
        if (QString::fromStdString(u->unitType) == type)
          return true;
      }
    }
  }
  return false;
}

void GameEngine::recruitNearSelected(const QString &unitType) {
  ensureInitialized();
  if (!m_world)
    return;
  auto *selectionSystem = m_world->getSystem<Game::Systems::SelectionSystem>();
  if (!selectionSystem)
    return;
  const auto &sel = selectionSystem->getSelectedUnits();
  if (sel.empty())
    return;
  Game::Systems::ProductionService::startProductionForFirstSelectedBarracks(
      *m_world, sel, m_runtime.localOwnerId, unitType.toStdString());
}

QVariantMap GameEngine::getSelectedProductionState() const {
  QVariantMap m;
  m["hasBarracks"] = false;
  m["inProgress"] = false;
  m["timeRemaining"] = 0.0;
  m["buildTime"] = 0.0;
  m["producedCount"] = 0;
  m["maxUnits"] = 0;
  m["villagerCost"] = 1;
  if (!m_world)
    return m;
  auto *selectionSystem = m_world->getSystem<Game::Systems::SelectionSystem>();
  if (!selectionSystem)
    return m;
  Game::Systems::ProductionState st;
  Game::Systems::ProductionService::getSelectedBarracksState(
      *m_world, selectionSystem->getSelectedUnits(), m_runtime.localOwnerId,
      st);
  m["hasBarracks"] = st.hasBarracks;
  m["inProgress"] = st.inProgress;
  m["timeRemaining"] = st.timeRemaining;
  m["buildTime"] = st.buildTime;
  m["producedCount"] = st.producedCount;
  m["maxUnits"] = st.maxUnits;
  m["villagerCost"] = st.villagerCost;
  return m;
}

QString GameEngine::getSelectedUnitsCommandMode() const {
  if (!m_world)
    return "normal";
  auto *selectionSystem = m_world->getSystem<Game::Systems::SelectionSystem>();
  if (!selectionSystem)
    return "normal";

  const auto &sel = selectionSystem->getSelectedUnits();
  if (sel.empty())
    return "normal";

  int attackingCount = 0;
  int patrollingCount = 0;
  int totalUnits = 0;

  for (auto id : sel) {
    auto *e = m_world->getEntity(id);
    if (!e)
      continue;

    auto *u = e->getComponent<Engine::Core::UnitComponent>();
    if (!u)
      continue;
    if (u->unitType == "barracks")
      continue;

    totalUnits++;

    if (e->getComponent<Engine::Core::AttackTargetComponent>())
      attackingCount++;

    auto *patrol = e->getComponent<Engine::Core::PatrolComponent>();
    if (patrol && patrol->patrolling)
      patrollingCount++;
  }

  if (totalUnits == 0)
    return "normal";

  if (patrollingCount == totalUnits)
    return "patrol";
  if (attackingCount == totalUnits)
    return "attack";

  return "normal";
}

void GameEngine::setRallyAtScreen(qreal sx, qreal sy) {
  ensureInitialized();
  if (!m_world)
    return;
  auto *selectionSystem = m_world->getSystem<Game::Systems::SelectionSystem>();
  if (!selectionSystem)
    return;
  QVector3D hit;
  if (!screenToGround(QPointF(sx, sy), hit))
    return;
  Game::Systems::ProductionService::setRallyForFirstSelectedBarracks(
      *m_world, selectionSystem->getSelectedUnits(), m_runtime.localOwnerId,
      hit.x(), hit.z());
}

QVariantList GameEngine::availableMaps() const {
  QVariantList list;
  QDir mapsDir(QStringLiteral("assets/maps"));
  if (!mapsDir.exists())
    return list;

  QStringList files =
      mapsDir.entryList(QStringList() << "*.json", QDir::Files, QDir::Name);
  for (const QString &f : files) {
    QString path = mapsDir.filePath(f);
    QFile file(path);
    QString name = f;
    QString desc;
    QSet<int> playerIds;
    if (file.open(QIODevice::ReadOnly)) {
      QByteArray data = file.readAll();
      file.close();
      QJsonParseError err;
      QJsonDocument doc = QJsonDocument::fromJson(data, &err);
      if (err.error == QJsonParseError::NoError && doc.isObject()) {
        QJsonObject obj = doc.object();
        if (obj.contains("name") && obj["name"].isString())
          name = obj["name"].toString();
        if (obj.contains("description") && obj["description"].isString())
          desc = obj["description"].toString();

        if (obj.contains("spawns") && obj["spawns"].isArray()) {
          QJsonArray spawns = obj["spawns"].toArray();
          for (const QJsonValue &spawnVal : spawns) {
            if (spawnVal.isObject()) {
              QJsonObject spawn = spawnVal.toObject();
              if (spawn.contains("playerId")) {
                int playerId = spawn["playerId"].toInt();
                if (playerId > 0) {
                  playerIds.insert(playerId);
                }
              }
            }
          }
        }
      }
    }
    QVariantMap entry;
    entry["name"] = name;
    entry["description"] = desc;
    entry["path"] = path;
    entry["playerCount"] = playerIds.size();
    QVariantList playerIdList;
    QList<int> sortedIds = playerIds.values();
    std::sort(sortedIds.begin(), sortedIds.end());
    for (int id : sortedIds) {
      playerIdList.append(id);
    }
    entry["playerIds"] = playerIdList;

    QString thumbnail;
    if (file.open(QIODevice::ReadOnly)) {
      QByteArray data = file.readAll();
      file.close();
      QJsonParseError err;
      QJsonDocument doc = QJsonDocument::fromJson(data, &err);
      if (err.error == QJsonParseError::NoError && doc.isObject()) {
        QJsonObject obj = doc.object();
        if (obj.contains("thumbnail") && obj["thumbnail"].isString()) {
          thumbnail = obj["thumbnail"].toString();
        }
      }
    }

    if (thumbnail.isEmpty()) {
      QString baseName = QFileInfo(f).baseName();
      thumbnail = QString("assets/maps/%1_thumb.png").arg(baseName);

      if (!QFileInfo::exists(thumbnail)) {
        thumbnail = "";
      }
    }
    entry["thumbnail"] = thumbnail;

    list.append(entry);
  }
  return list;
}

void GameEngine::startSkirmish(const QString &mapPath,
                               const QVariantList &playerConfigs) {

  clearError();

  m_level.mapName = mapPath;

  m_runtime.victoryState = "";

  if (!m_runtime.initialized) {
    initialize();
    return;
  }

  if (m_world && m_renderer && m_camera) {

    m_runtime.loading = true;

    if (auto *selectionSystem =
            m_world->getSystem<Game::Systems::SelectionSystem>()) {
      selectionSystem->clearSelection();
    }

    if (m_renderer) {

      m_renderer->pause();

      m_renderer->lockWorldForModification();
      m_renderer->setSelectedEntities({});
      m_renderer->setHoveredEntityId(0);
    }

    if (m_hoverTracker) {
      m_hoverTracker->updateHover(-1, -1, *m_world, *m_camera, 0, 0);
    }

    m_world->clear();

    m_entityCache.reset();

    Game::Systems::BuildingCollisionRegistry::instance().clear();

    QSet<int> mapPlayerIds;
    QFile mapFile(mapPath);
    if (mapFile.open(QIODevice::ReadOnly)) {
      QByteArray data = mapFile.readAll();
      mapFile.close();
      QJsonParseError err;
      QJsonDocument doc = QJsonDocument::fromJson(data, &err);
      if (err.error == QJsonParseError::NoError && doc.isObject()) {
        QJsonObject obj = doc.object();
        if (obj.contains("spawns") && obj["spawns"].isArray()) {
          QJsonArray spawns = obj["spawns"].toArray();
          for (const QJsonValue &spawnVal : spawns) {
            if (spawnVal.isObject()) {
              QJsonObject spawn = spawnVal.toObject();
              if (spawn.contains("playerId")) {
                int playerId = spawn["playerId"].toInt();
                if (playerId > 0) {
                  mapPlayerIds.insert(playerId);
                }
              }
            }
          }
        }
      }
    } else {
      qWarning() << "Could not open map file for reading player IDs:" << mapPath;
    }

    auto &ownerRegistry = Game::Systems::OwnerRegistry::instance();
    ownerRegistry.clear();

    int playerOwnerId = m_selectedPlayerId;

    if (!mapPlayerIds.contains(playerOwnerId)) {
      if (!mapPlayerIds.isEmpty()) {
        QList<int> sortedIds = mapPlayerIds.values();
        std::sort(sortedIds.begin(), sortedIds.end());
        playerOwnerId = sortedIds.first();
        qWarning() << "Selected player ID" << m_selectedPlayerId
                   << "not found in map spawns. Using" << playerOwnerId
                   << "instead.";
        m_selectedPlayerId = playerOwnerId;
        emit selectedPlayerIdChanged();
      } else {
        qWarning() << "No valid player spawns found in map. Using default "
                      "player ID"
                   << playerOwnerId;
      }
    }

    ownerRegistry.setLocalPlayerId(playerOwnerId);
    m_runtime.localOwnerId = playerOwnerId;

    std::unordered_map<int, int> teamOverrides;
    QVariantList savedPlayerConfigs;
    std::set<int> processedPlayerIds;

    if (!playerConfigs.isEmpty()) {

      for (const QVariant &configVar : playerConfigs) {
        QVariantMap config = configVar.toMap();
        int playerId = config.value("playerId", -1).toInt();
        int teamId = config.value("teamId", 0).toInt();
        QString colorHex = config.value("colorHex", "#FFFFFF").toString();
        bool isHuman = config.value("isHuman", false).toBool();

        if (isHuman && playerId != playerOwnerId) {
          playerId = playerOwnerId;
        }

        if (processedPlayerIds.count(playerId) > 0) {
          continue;
        }

        if (playerId >= 0) {
          processedPlayerIds.insert(playerId);
          teamOverrides[playerId] = teamId;

          QVariantMap updatedConfig = config;
          updatedConfig["playerId"] = playerId;
          savedPlayerConfigs.append(updatedConfig);
        }
      }
    }

    Game::Map::MapTransformer::setLocalOwnerId(m_runtime.localOwnerId);
    Game::Map::MapTransformer::setPlayerTeamOverrides(teamOverrides);

    auto lr = Game::Map::LevelLoader::loadFromAssets(m_level.mapName, *m_world,
                                                     *m_renderer, *m_camera);

    if (!lr.ok && !lr.errorMessage.isEmpty()) {
      setError(lr.errorMessage);
    }

    if (!savedPlayerConfigs.isEmpty()) {
      for (const QVariant &configVar : savedPlayerConfigs) {
        QVariantMap config = configVar.toMap();
        int playerId = config.value("playerId", -1).toInt();
        QString colorHex = config.value("colorHex", "#FFFFFF").toString();

        if (playerId >= 0 && colorHex.startsWith("#") &&
            colorHex.length() == 7) {
          bool ok;
          int r = colorHex.mid(1, 2).toInt(&ok, 16);
          int g = colorHex.mid(3, 2).toInt(&ok, 16);
          int b = colorHex.mid(5, 2).toInt(&ok, 16);
          ownerRegistry.setOwnerColor(playerId, r / 255.0f, g / 255.0f,
                                      b / 255.0f);
        }
      }

      if (m_world) {
        auto entities = m_world->getEntitiesWith<Engine::Core::UnitComponent>();
        std::unordered_map<int, int> ownerEntityCount;
        for (auto *entity : entities) {
          auto *unit = entity->getComponent<Engine::Core::UnitComponent>();
          auto *renderable =
              entity->getComponent<Engine::Core::RenderableComponent>();
          if (unit && renderable) {
            QVector3D tc = Game::Visuals::teamColorForOwner(unit->ownerId);
            renderable->color[0] = tc.x();
            renderable->color[1] = tc.y();
            renderable->color[2] = tc.z();
            ownerEntityCount[unit->ownerId]++;
          }
        }
      }
    }
    auto &terrainService = Game::Map::TerrainService::instance();

    if (m_ground) {
      if (lr.ok)
        m_ground->configure(lr.tileSize, lr.gridWidth, lr.gridHeight);
      else
        m_ground->configureExtent(50.0f);
      if (terrainService.isInitialized())
        m_ground->setBiome(terrainService.biomeSettings());
    }

    if (m_terrain) {
      if (terrainService.isInitialized() && terrainService.getHeightMap()) {
        m_terrain->configure(*terrainService.getHeightMap(),
                             terrainService.biomeSettings());
      }
    }

    if (m_biome) {
      if (terrainService.isInitialized() && terrainService.getHeightMap()) {
        m_biome->configure(*terrainService.getHeightMap(),
                           terrainService.biomeSettings());
      }
    }

    if (m_stone) {
      if (terrainService.isInitialized() && terrainService.getHeightMap()) {
        m_stone->configure(*terrainService.getHeightMap(),
                           terrainService.biomeSettings());
      }
    }

    int mapWidth = lr.ok ? lr.gridWidth : 100;
    int mapHeight = lr.ok ? lr.gridHeight : 100;
    Game::Systems::CommandService::initialize(mapWidth, mapHeight);

    auto &visibilityService = Game::Map::VisibilityService::instance();
    visibilityService.initialize(mapWidth, mapHeight, lr.tileSize);
    if (m_world)
      visibilityService.computeImmediate(*m_world, m_runtime.localOwnerId);
    if (m_fog && visibilityService.isInitialized()) {
      m_fog->updateMask(
          visibilityService.getWidth(), visibilityService.getHeight(),
          visibilityService.getTileSize(), visibilityService.snapshotCells());
      m_runtime.visibilityVersion = visibilityService.version();
      m_runtime.visibilityUpdateAccumulator = 0.0f;
    } else {
      m_runtime.visibilityVersion = 0;
      m_runtime.visibilityUpdateAccumulator = 0.0f;
    }

    m_level.mapName = lr.mapName;
    m_level.playerUnitId = lr.playerUnitId;
    m_level.camFov = lr.camFov;
    m_level.camNear = lr.camNear;
    m_level.camFar = lr.camFar;
    m_level.maxTroopsPerPlayer = lr.maxTroopsPerPlayer;

    if (m_victoryService) {
      m_victoryService->configure(lr.victoryConfig, m_runtime.localOwnerId);
      m_victoryService->setVictoryCallback([this](const QString &state) {
        if (m_runtime.victoryState != state) {
          m_runtime.victoryState = state;
          emit victoryStateChanged();
        }
      });
    }

    if (m_biome) {
      m_biome->refreshGrass();
    }

    if (m_renderer) {

      m_renderer->unlockWorldForModification();
      m_renderer->resume();
    }

    if (m_world && m_camera) {
      Engine::Core::Entity *focusEntity = nullptr;

      auto candidates = m_world->getEntitiesWith<Engine::Core::UnitComponent>();
      for (auto *e : candidates) {
        if (!e)
          continue;
        auto *u = e->getComponent<Engine::Core::UnitComponent>();
        if (!u)
          continue;
        if (u->unitType == "barracks" && u->ownerId == m_runtime.localOwnerId &&
            u->health > 0) {
          focusEntity = e;
          break;
        }
      }

      if (!focusEntity && m_level.playerUnitId != 0) {
        focusEntity = m_world->getEntity(m_level.playerUnitId);
      }

      if (focusEntity) {
        if (auto *t =
                focusEntity->getComponent<Engine::Core::TransformComponent>()) {
          QVector3D center(t->position.x, t->position.y, t->position.z);

          const auto &camConfig = Game::GameConfig::instance().camera();
          m_camera->setRTSView(center, camConfig.defaultDistance,
                               camConfig.defaultPitch, camConfig.defaultYaw);
        }
      }
    }
    m_runtime.loading = false;

    if (auto *aiSystem = m_world->getSystem<Game::Systems::AISystem>()) {
      aiSystem->reinitialize();
    }

    rebuildEntityCache();

    emit ownerInfoChanged();
  }
}

void GameEngine::openSettings() { qInfo() << "Open settings requested"; }

void GameEngine::loadSave() {

  qInfo() << "Load save requested (not implemented)";
}

void GameEngine::exitGame() {
  qInfo() << "Exit requested";
  QCoreApplication::quit();
}

QVariantList GameEngine::getOwnerInfo() const {
  QVariantList result;
  const auto &ownerRegistry = Game::Systems::OwnerRegistry::instance();
  const auto &owners = ownerRegistry.getAllOwners();

  for (const auto &owner : owners) {
    QVariantMap ownerMap;
    ownerMap["id"] = owner.ownerId;
    ownerMap["name"] = QString::fromStdString(owner.name);

    QString typeStr;
    switch (owner.type) {
    case Game::Systems::OwnerType::Player:
      typeStr = "Player";
      break;
    case Game::Systems::OwnerType::AI:
      typeStr = "AI";
      break;
    case Game::Systems::OwnerType::Neutral:
      typeStr = "Neutral";
      break;
    }
    ownerMap["type"] = typeStr;
    ownerMap["isLocal"] = (owner.ownerId == m_runtime.localOwnerId);

    result.append(ownerMap);
  }

  return result;
}

void GameEngine::getSelectedUnitIds(
    std::vector<Engine::Core::EntityID> &out) const {
  out.clear();
  if (!m_world)
    return;
  auto *selectionSystem = m_world->getSystem<Game::Systems::SelectionSystem>();
  if (!selectionSystem)
    return;
  const auto &ids = selectionSystem->getSelectedUnits();
  out.assign(ids.begin(), ids.end());
}

bool GameEngine::getUnitInfo(Engine::Core::EntityID id, QString &name,
                             int &health, int &maxHealth, bool &isBuilding,
                             bool &alive) const {
  if (!m_world)
    return false;
  auto *e = m_world->getEntity(id);
  if (!e)
    return false;
  isBuilding = e->hasComponent<Engine::Core::BuildingComponent>();
  if (auto *u = e->getComponent<Engine::Core::UnitComponent>()) {
    name = QString::fromStdString(u->unitType);
    health = u->health;
    maxHealth = u->maxHealth;
    alive = (u->health > 0);
    return true;
  }
  name = QStringLiteral("Entity");
  health = maxHealth = 0;
  alive = true;
  return true;
}

void GameEngine::onUnitSpawned(const Engine::Core::UnitSpawnedEvent &event) {
  if (event.ownerId == m_runtime.localOwnerId) {
    if (event.unitType == "barracks") {
      m_entityCache.playerBarracksAlive = true;
    } else {
      int individualsPerUnit =
          Game::Units::TroopConfig::instance().getIndividualsPerUnit(
              event.unitType);
      m_entityCache.playerTroopCount += individualsPerUnit;
    }
  } else if (Game::Systems::OwnerRegistry::instance().isAI(event.ownerId)) {
    if (event.unitType == "barracks") {
      m_entityCache.enemyBarracksCount++;
      m_entityCache.enemyBarracksAlive = true;
    }
  }
}

void GameEngine::onUnitDied(const Engine::Core::UnitDiedEvent &event) {
  if (event.ownerId == m_runtime.localOwnerId) {
    if (event.unitType == "barracks") {
      m_entityCache.playerBarracksAlive = false;
    } else {
      int individualsPerUnit =
          Game::Units::TroopConfig::instance().getIndividualsPerUnit(
              event.unitType);
      m_entityCache.playerTroopCount -= individualsPerUnit;
      m_entityCache.playerTroopCount =
          std::max(0, m_entityCache.playerTroopCount);
    }
  } else if (Game::Systems::OwnerRegistry::instance().isAI(event.ownerId)) {
    if (event.unitType == "barracks") {
      m_entityCache.enemyBarracksCount--;
      m_entityCache.enemyBarracksCount =
          std::max(0, m_entityCache.enemyBarracksCount);
      m_entityCache.enemyBarracksAlive = (m_entityCache.enemyBarracksCount > 0);
    }
  }
}

void GameEngine::rebuildEntityCache() {
  if (!m_world) {
    m_entityCache.reset();
    return;
  }

  m_entityCache.reset();

  auto entities = m_world->getEntitiesWith<Engine::Core::UnitComponent>();
  for (auto *e : entities) {
    auto *unit = e->getComponent<Engine::Core::UnitComponent>();
    if (!unit || unit->health <= 0)
      continue;

    if (unit->ownerId == m_runtime.localOwnerId) {
      if (unit->unitType == "barracks") {
        m_entityCache.playerBarracksAlive = true;
      } else {
        int individualsPerUnit =
            Game::Units::TroopConfig::instance().getIndividualsPerUnit(
                unit->unitType);
        m_entityCache.playerTroopCount += individualsPerUnit;
      }
    } else if (Game::Systems::OwnerRegistry::instance().isAI(unit->ownerId)) {
      if (unit->unitType == "barracks") {
        m_entityCache.enemyBarracksCount++;
        m_entityCache.enemyBarracksAlive = true;
      }
    }
  }
}

bool GameEngine::hasPatrolPreviewWaypoint() const {
  return m_cursorManager && m_cursorManager->hasPatrolFirstWaypoint();
}

QVector3D GameEngine::getPatrolPreviewWaypoint() const {
  if (!m_cursorManager)
    return QVector3D();
  return m_cursorManager->getPatrolFirstWaypoint();
}
<|MERGE_RESOLUTION|>--- conflicted
+++ resolved
@@ -319,7 +319,6 @@
   setCursorMode("normal");
 }
 
-<<<<<<< HEAD
 void GameEngine::updateCursor(Qt::CursorShape newCursor) {
   if (!m_window)
     return;
@@ -337,8 +336,6 @@
   }
 }
 
-=======
->>>>>>> 0a23dc49
 void GameEngine::setCursorMode(const QString &mode) {
   if (!m_cursorManager)
     return;
